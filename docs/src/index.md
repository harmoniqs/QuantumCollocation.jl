# QuantumCollocation.jl

**QuantumCollocation.jl** is a Julia package for solving quantum optimal control problems using direct collocation methods. It transforms continuous-time quantum control into finite-dimensional nonlinear programs (NLPs) solved efficiently with [Ipopt](https://github.com/jump-dev/Ipopt.jl).

## Quick Start

### Installation

```julia
using Pkg
Pkg.add("QuantumCollocation")
```

Or from the Julia REPL, press `]` to enter package mode:
```
pkg> add QuantumCollocation
```

### 30-Second Example

Here's a complete example optimizing a Hadamard gate on a qubit:

```julia
using QuantumCollocation
using PiccoloQuantumObjects

# Define system: drift + 2 control Hamiltonians
H_drift = 0.1 * PAULIS.Z
H_drives = [PAULIS.X, PAULIS.Y]
sys = QuantumSystem(H_drift, H_drives, 10.0, [1.0, 1.0])

# Set up problem: system, target gate, timesteps
U_goal = GATES.H
N = 51
prob = UnitarySmoothPulseProblem(sys, U_goal, N)

# Solve!
solve!(prob; max_iter=100)

# Check result
println("Fidelity: ", unitary_rollout_fidelity(prob.trajectory, sys))
```

That's it! You've optimized control pulses for a quantum gate.

## What Can QuantumCollocation Do?

- **Unitary gate optimization** - Find pulses to implement quantum gates
- **State transfer** - Drive quantum states to target states  
- **Minimum time control** - Optimize gate duration
- **Robust control** - Account for system uncertainties
- **Multilevel systems** - Handle transmons, bosonic codes, etc.
- **Leakage suppression** - Constrain populations in unwanted levels
- **Custom constraints** - Add your own physics constraints

## Overview

**QuantumCollocation.jl** sets up and solves *quantum control problems* as nonlinear programs (NLPs). A generic quantum control problem looks like:

```math
\begin{aligned}
    \arg \min_{\mathbf{Z}}\quad & J(\mathbf{Z}) \\
    \text{s.t.}\qquad & \mathbf{f}(\mathbf{Z}) = 0 \\
    & \mathbf{g}(\mathbf{Z}) \le 0  
\end{aligned}
```

where $\mathbf{Z}$ is a trajectory containing states and controls from [NamedTrajectories.jl](https://github.com/harmoniqs/NamedTrajectories.jl).

We provide **problem templates** for common quantum control tasks. These templates construct a `DirectTrajOptProblem` from [DirectTrajOpt.jl](https://github.com/harmoniqs/DirectTrajOpt.jl) with appropriate objectives, constraints, and dynamics.

We provide **problem templates** for common quantum control tasks. These templates construct a `DirectTrajOptProblem` from [DirectTrajOpt.jl](https://github.com/harmoniqs/DirectTrajOpt.jl) with appropriate objectives, constraints, and dynamics.

## Problem Templates

Problem templates are organized by the type of quantum system being controlled:

### Unitary (Gate) Templates
- [`UnitarySmoothPulseProblem`](@ref) - Optimize smooth pulses for unitary gates
- [`UnitaryMinimumTimeProblem`](@ref) - Minimize gate duration
- [`UnitarySamplingProblem`](@ref) - Robust control over system variations
- [`UnitaryFreePhaseProblem`](@ref) - Optimize up to global phase
- [`UnitaryVariationalProblem`](@ref) - Variational quantum optimization

### Quantum State Templates  
- [`QuantumStateSmoothPulseProblem`](@ref) - Drive states with smooth pulses
- [`QuantumStateMinimumTimeProblem`](@ref) - Minimize state transfer time
- [`QuantumStateSamplingProblem`](@ref) - Robust state transfer

See the [Problem Templates Overview](@ref) for a detailed comparison and selection guide.

See the [Problem Templates Overview](@ref) for a detailed comparison and selection guide.

## How It Works

### Direct Collocation

QuantumCollocation uses *direct collocation* - discretizing continuous-time dynamics into constraints at discrete time points (knot points). For example, a smooth pulse problem for a unitary gate:

```math
\begin{aligned}
    \arg \min_{\mathbf{Z}}\quad & |1 - \mathcal{F}(U_N, U_\text{goal})|  \\
    \text{s.t.}\qquad & U_{k+1} = \exp\{- i H(u_k) \Delta t_k \} U_k, \quad \forall\, k \\
    & u_{k+1} = u_k + \dot{u}_k \Delta t_k \\
    & \dot{u}_{k+1} = \dot{u}_k + \ddot{u}_k \Delta t_k \\
    & |u_k| \le u_\text{max}, \quad |\ddot{u}_k| \le \ddot{u}_\text{max}
\end{aligned}
```

The dynamics between knot points $(U_k, u_k)$ and $(U_{k+1}, u_{k+1})$ become nonlinear equality constraints. States and controls are free variables optimized by the NLP solver.

### Key Features

- **Efficient gradients** - Sparse Jacobians and Hessians via automatic differentiation
- **Flexible constraints** - Add custom physics, leakage suppression, robustness
- **Multiple integrators** - Exponential, Pade, time-dependent dynamics  
- **Extensible** - Easy to add new objectives, constraints, and problem templates

## Next Steps

- 📚 [Problem Templates Overview](@ref) - Choose the right template for your problem
- 🎯 [Working with Solutions](@ref) - Extract results, evaluate fidelity, save data  
- ⚙️ [PiccoloOptions Reference](@ref) - Configure solver options and constraints
- 💡 [Examples](@ref) - See complete examples from single qubits to multilevel systems

## Next Steps

- 📚 [Problem Templates Overview](@ref) - Choose the right template for your problem
- 🎯 [Working with Solutions](@ref) - Extract results, evaluate fidelity, save data  
- ⚙️ [PiccoloOptions Reference](@ref) - Configure solver options and constraints
- 💡 [Examples](@ref) - See complete examples from single qubits to multilevel systems

## Related Packages

QuantumCollocation.jl is part of the [Piccolo ecosystem](https://github.com/harmoniqs/Piccolo.jl):

<<<<<<< HEAD
- [**NamedTrajectories.jl**](https://github.com/harmoniqs/NamedTrajectories.jl) - Trajectory data structures
- [**DirectTrajOpt.jl**](https://github.com/harmoniqs/DirectTrajOpt.jl) - Direct trajectory optimization framework  
- [**PiccoloQuantumObjects.jl**](https://github.com/harmoniqs/PiccoloQuantumObjects.jl) - Quantum operators and systems
- [**PiccoloPlots.jl**](https://github.com/harmoniqs/PiccoloPlots.jl) - Visualization tools
=======
Problem templates give the user the ability to add other constraints and objective functions to this problem and solve it efficiently using [Ipopt.jl](https://github.com/jump-dev/Ipopt.jl) and [MathOptInterface.jl](https://github.com/jump-dev/MathOptInterface.jl) under the hood (support for additional backends coming soon!).
>>>>>>> 25e3be52
<|MERGE_RESOLUTION|>--- conflicted
+++ resolved
@@ -46,7 +46,7 @@
 ## What Can QuantumCollocation Do?
 
 - **Unitary gate optimization** - Find pulses to implement quantum gates
-- **State transfer** - Drive quantum states to target states  
+- **State transfer** - Drive quantum states to target states
 - **Minimum time control** - Optimize gate duration
 - **Robust control** - Account for system uncertainties
 - **Multilevel systems** - Handle transmons, bosonic codes, etc.
@@ -61,7 +61,7 @@
 \begin{aligned}
     \arg \min_{\mathbf{Z}}\quad & J(\mathbf{Z}) \\
     \text{s.t.}\qquad & \mathbf{f}(\mathbf{Z}) = 0 \\
-    & \mathbf{g}(\mathbf{Z}) \le 0  
+    & \mathbf{g}(\mathbf{Z}) \le 0
 \end{aligned}
 ```
 
@@ -82,7 +82,7 @@
 - [`UnitaryFreePhaseProblem`](@ref) - Optimize up to global phase
 - [`UnitaryVariationalProblem`](@ref) - Variational quantum optimization
 
-### Quantum State Templates  
+### Quantum State Templates
 - [`QuantumStateSmoothPulseProblem`](@ref) - Drive states with smooth pulses
 - [`QuantumStateMinimumTimeProblem`](@ref) - Minimize state transfer time
 - [`QuantumStateSamplingProblem`](@ref) - Robust state transfer
@@ -113,20 +113,13 @@
 
 - **Efficient gradients** - Sparse Jacobians and Hessians via automatic differentiation
 - **Flexible constraints** - Add custom physics, leakage suppression, robustness
-- **Multiple integrators** - Exponential, Pade, time-dependent dynamics  
+- **Multiple integrators** - Exponential, Pade, time-dependent dynamics
 - **Extensible** - Easy to add new objectives, constraints, and problem templates
 
 ## Next Steps
 
 - 📚 [Problem Templates Overview](@ref) - Choose the right template for your problem
-- 🎯 [Working with Solutions](@ref) - Extract results, evaluate fidelity, save data  
-- ⚙️ [PiccoloOptions Reference](@ref) - Configure solver options and constraints
-- 💡 [Examples](@ref) - See complete examples from single qubits to multilevel systems
-
-## Next Steps
-
-- 📚 [Problem Templates Overview](@ref) - Choose the right template for your problem
-- 🎯 [Working with Solutions](@ref) - Extract results, evaluate fidelity, save data  
+- 🎯 [Working with Solutions](@ref) - Extract results, evaluate fidelity, save data
 - ⚙️ [PiccoloOptions Reference](@ref) - Configure solver options and constraints
 - 💡 [Examples](@ref) - See complete examples from single qubits to multilevel systems
 
@@ -134,11 +127,9 @@
 
 QuantumCollocation.jl is part of the [Piccolo ecosystem](https://github.com/harmoniqs/Piccolo.jl):
 
-<<<<<<< HEAD
 - [**NamedTrajectories.jl**](https://github.com/harmoniqs/NamedTrajectories.jl) - Trajectory data structures
-- [**DirectTrajOpt.jl**](https://github.com/harmoniqs/DirectTrajOpt.jl) - Direct trajectory optimization framework  
+- [**DirectTrajOpt.jl**](https://github.com/harmoniqs/DirectTrajOpt.jl) - Direct trajectory optimization framework
 - [**PiccoloQuantumObjects.jl**](https://github.com/harmoniqs/PiccoloQuantumObjects.jl) - Quantum operators and systems
 - [**PiccoloPlots.jl**](https://github.com/harmoniqs/PiccoloPlots.jl) - Visualization tools
-=======
-Problem templates give the user the ability to add other constraints and objective functions to this problem and solve it efficiently using [Ipopt.jl](https://github.com/jump-dev/Ipopt.jl) and [MathOptInterface.jl](https://github.com/jump-dev/MathOptInterface.jl) under the hood (support for additional backends coming soon!).
->>>>>>> 25e3be52
+
+Problem templates give the user the ability to add other constraints and objective functions to this problem and solve it efficiently using [Ipopt.jl](https://github.com/jump-dev/Ipopt.jl) and [MathOptInterface.jl](https://github.com/jump-dev/MathOptInterface.jl) under the hood (support for additional backends coming soon!).