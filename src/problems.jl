--- conflicted
+++ resolved
@@ -230,11 +230,7 @@
     n_dynamics_constraints::Int,
     nonlinear_constraints::Vector{NonlinearConstraint},
     n_variables::Int;
-<<<<<<< HEAD
-    verbose::Bool=true
-=======
     verbose=true
->>>>>>> 208a02c2
 )
     nl_cons = fill(
         MOI.NLPBoundsPair(0.0, 0.0),
