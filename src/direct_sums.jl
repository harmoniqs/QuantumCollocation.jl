--- conflicted
+++ resolved
@@ -50,7 +50,6 @@
 Returns the direct sum of two `QuantumSystem` objects.
 """
 function direct_sum(sys1::QuantumSystem, sys2::QuantumSystem)
-<<<<<<< HEAD
     @assert sys1.n_drives == sys2.n_drives "System 1 drives ($(sys1.n_drives)) must equal System 2 drives ($(sys2.n_drives))"
     n_drives = sys1.n_drives
     H = a -> direct_sum(sys1.H(a), sys2.H(a))
@@ -82,20 +81,6 @@
         end
     end
     return QuantumSystem(H, G, ∂G, n_drives, levels, direct_sum_params)
-=======
-    H_drift = direct_sum(sys1.H_drift, sys2.H_drift)
-    H1_zero = spzeros(size(sys1.H_drift))
-    H2_zero = spzeros(size(sys2.H_drift))
-    H_drives = [
-        [direct_sum(H, H2_zero) for H ∈ sys1.H_drives]...,
-        [direct_sum(H1_zero, H) for H ∈ sys2.H_drives]...
-    ]
-    return QuantumSystem(
-        H_drift,
-        H_drives,
-        params=merge(sys1.params, sys2.params)
-    )
->>>>>>> b20cb25e
 end
 
 direct_sum(systems::AbstractVector{<:QuantumSystem}) = reduce(direct_sum, systems)
