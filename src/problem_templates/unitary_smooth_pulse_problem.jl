export UnitarySmoothPulseProblem


@doc raw"""
    UnitarySmoothPulseProblem(system::AbstractQuantumSystem, operator, T, Δt; kwargs...)
    UnitarySmoothPulseProblem(H_drift, H_drives, operator, T, Δt; kwargs...)

Construct a `DirectTrajOptProblem` for a free-time unitary gate problem with smooth control pulses enforced by constraining the second derivative of the pulse trajectory, i.e.,

```math
\begin{aligned}
\underset{\vec{\tilde{U}}, a, \dot{a}, \ddot{a}, \Delta t}{\text{minimize}} & \quad
Q \cdot \ell\qty(\vec{\tilde{U}}_T, \vec{\tilde{U}}_{\text{goal}}) + \frac{1}{2} \sum_t \qty(R_a a_t^2 + R_{\dot{a}} \dot{a}_t^2 + R_{\ddot{a}} \ddot{a}_t^2) \\
\text{ subject to } & \quad \vb{P}^{(n)}\qty(\vec{\tilde{U}}_{t+1}, \vec{\tilde{U}}_t, a_t, \Delta t_t) = 0 \\
& \quad a_{t+1} - a_t - \dot{a}_t \Delta t_t = 0 \\
& \quad \dot{a}_{t+1} - \dot{a}_t - \ddot{a}_t \Delta t_t = 0 \\
& \quad |a_t| \leq a_{\text{bound}} \\
& \quad |\ddot{a}_t| \leq \ddot{a}_{\text{bound}} \\
& \quad \Delta t_{\text{min}} \leq \Delta t_t \leq \Delta t_{\text{max}} \\
\end{aligned}
```

where, for $U \in SU(N)$,

```math
\ell\qty(\vec{\tilde{U}}_T, \vec{\tilde{U}}_{\text{goal}}) =
\abs{1 - \frac{1}{N} \abs{ \tr \qty(U_{\text{goal}}, U_T)} }
```

is the *infidelity* objective function, $Q$ is a weight, $R_a$, $R_{\dot{a}}$, and $R_{\ddot{a}}$ are weights on the regularization terms, and $\vb{P}^{(n)}$ is the $n$th-order Pade integrator.

# Arguments

- `system::AbstractQuantumSystem`: the system to be controlled
or
- `H_drift::AbstractMatrix{<:Number}`: the drift hamiltonian
- `H_drives::Vector{<:AbstractMatrix{<:Number}}`: the control hamiltonians
with
- `goal::AbstractPiccoloOperator`: the target unitary, either in the form of an `EmbeddedOperator` or a `Matrix{ComplexF64}
- `T::Int`: the number of timesteps
- `Δt::Float64`: the (initial) time step size

# Keyword Arguments
- `piccolo_options::PiccoloOptions=PiccoloOptions()`: the options for the Piccolo solver
- `state_name::Symbol = :Ũ⃗`: the name of the state
- `control_name::Symbol = :a`: the name of the control
- `timestep_name::Symbol = :Δt`: the name of the timestep
- `init_trajectory::Union{NamedTrajectory, Nothing}=nothing`: an initial trajectory to use
- `a_guess::Union{Matrix{Float64}, Nothing}=nothing`: an initial guess for the control pulses
- `a_bound::Float64=1.0`: the bound on the control pulse
- `a_bounds::Vector{Float64}=fill(a_bound, length(system.G_drives))`: the bounds on the control pulses, one for each drive
- `da_bound::Float64=Inf`: the bound on the control pulse derivative
- `da_bounds::Vector{Float64}=fill(da_bound, length(system.G_drives))`: the bounds on the control pulse derivatives, one for each drive
- `dda_bound::Float64=1.0`: the bound on the control pulse second derivative
- `dda_bounds::Vector{Float64}=fill(dda_bound, length(system.G_drives))`: the bounds on the control pulse second derivatives, one for each drive
- `Δt_min::Float64=Δt isa Float64 ? 0.5 * Δt : 0.5 * mean(Δt)`: the minimum time step size
- `Δt_max::Float64=Δt isa Float64 ? 1.5 * Δt : 1.5 * mean(Δt)`: the maximum time step size
- `Q::Float64=100.0`: the weight on the infidelity objective
- `R=1e-2`: the weight on the regularization terms
- `R_a::Union{Float64, Vector{Float64}}=R`: the weight on the regularization term for the control pulses
- `R_da::Union{Float64, Vector{Float64}}=R`: the weight on the regularization term for the control pulse derivatives
- `R_dda::Union{Float64, Vector{Float64}}=R`: the weight on the regularization term for the control pulse second derivatives
- `constraints::Vector{<:AbstractConstraint}=AbstractConstraint[]`: the constraints to enforce

"""
function UnitarySmoothPulseProblem end

function UnitarySmoothPulseProblem(
    system::AbstractQuantumSystem,
    goal::AbstractPiccoloOperator,
    T::Int,
    Δt::Union{Float64, <:AbstractVector{Float64}};
    unitary_integrator=UnitaryIntegrator,
    state_name::Symbol = :Ũ⃗,
    control_name::Symbol = :a,
    timestep_name::Symbol = :Δt,
    init_trajectory::Union{NamedTrajectory, Nothing}=nothing,
    a_guess::Union{Matrix{Float64}, Nothing}=nothing,
    a_bound::Float64=1.0,
    a_bounds=fill(a_bound, system.n_drives),
    da_bound::Float64=Inf,
    da_bounds::Vector{Float64}=fill(da_bound, system.n_drives),
    dda_bound::Float64=1.0,
    dda_bounds::Vector{Float64}=fill(dda_bound, system.n_drives),
    Δt_min::Float64=Δt isa Float64 ? 0.5 * Δt : 0.5 * mean(Δt),
    Δt_max::Float64=Δt isa Float64 ? 1.5 * Δt : 1.5 * mean(Δt),
    Q::Float64=100.0,
    R=1e-2,
    R_a::Union{Float64, Vector{Float64}}=R,
    R_da::Union{Float64, Vector{Float64}}=R,
    R_dda::Union{Float64, Vector{Float64}}=R,
    constraints::Vector{<:AbstractConstraint}=AbstractConstraint[],
    piccolo_options::PiccoloOptions=PiccoloOptions(),
)
    if piccolo_options.verbose
        println("    constructing UnitarySmoothPulseProblem...")
        println("\tusing integrator: $(typeof(unitary_integrator))")
    end

    # Trajectory
    if !isnothing(init_trajectory)
        traj = init_trajectory
    else
        traj = initialize_trajectory(
            goal,
            T,
            Δt,
            system.n_drives,
            (a_bounds, da_bounds, dda_bounds);
            state_name=state_name,
            control_name=control_name,
            timestep_name=timestep_name,
            Δt_bounds=(Δt_min, Δt_max),
            zero_initial_and_final_derivative=piccolo_options.zero_initial_and_final_derivative,
            geodesic=piccolo_options.geodesic,
            bound_state=piccolo_options.bound_state,
            a_guess=a_guess,
            system=system,
            rollout_integrator=piccolo_options.rollout_integrator,
            verbose=piccolo_options.verbose
        )
    end

    # Objective
<<<<<<< HEAD
    J = UnitaryInfidelityObjective(goal, state_name, traj; Q=Q)
=======
    J = UnitaryInfidelityLoss(goal, state_name, traj; Q=Q)
>>>>>>> e1374ee9

    control_names = [
        name for name ∈ traj.names
            if endswith(string(name), string(control_name))
    ]

    J += QuadraticRegularizer(control_names[1], traj, R_a)
    J += QuadraticRegularizer(control_names[2], traj, R_da)
    J += QuadraticRegularizer(control_names[3], traj, R_dda)

    # Optional Piccolo constraints and objectives
    apply_piccolo_options!(
        J, constraints, piccolo_options, traj, state_name, timestep_name;
        state_leakage_indices=goal isa EmbeddedOperator ? get_leakage_indices(goal) : nothing
    )

    integrators = [
        unitary_integrator(system, traj, state_name, control_name),
        DerivativeIntegrator(traj, control_name, control_names[2]),
        DerivativeIntegrator(traj, control_names[2], control_names[3]),
    ]

    return DirectTrajOptProblem(
        traj,
        J,
        integrators;
        constraints=constraints
    )
end

function UnitarySmoothPulseProblem(
    H_drift::AbstractMatrix{<:Number},
    H_drives::Vector{<:AbstractMatrix{<:Number}},
    args...;
    kwargs...
)
    system = QuantumSystem(H_drift, H_drives)
    return UnitarySmoothPulseProblem(system, args...; kwargs...)
end

# *************************************************************************** #

@testitem "Hadamard gate" begin
    using PiccoloQuantumObjects 

    sys = QuantumSystem(GATES[:Z], [GATES[:X], GATES[:Y]])
    U_goal = GATES[:H]
    T = 51
    Δt = 0.2

    prob = UnitarySmoothPulseProblem(
        sys, U_goal, T, Δt;
        da_bound=1.0,
        piccolo_options=PiccoloOptions(verbose=false)
    )

    initial = unitary_rollout_fidelity(prob.trajectory, sys)
    solve!(prob, max_iter=100, verbose=false, print_level=1)
    final = unitary_rollout_fidelity(prob.trajectory, sys)
    @test final > initial
end

@testitem "Hadamard gate with bound states and control norm constraint" begin
    using PiccoloQuantumObjects 

    sys = QuantumSystem(GATES[:Z], [GATES[:X], GATES[:Y]])
    U_goal = GATES[:H]
    T = 51
    Δt = 0.2

    prob = UnitarySmoothPulseProblem(
        sys, U_goal, T, Δt,
        piccolo_options=PiccoloOptions(
            verbose=false,
            bound_state=true,
            complex_control_norm_constraint_name=:a
        )
    )

    initial = unitary_rollout_fidelity(prob.trajectory, sys)
    solve!(prob, max_iter=100, verbose=false, print_level=1)
    final = unitary_rollout_fidelity(prob.trajectory, sys)
    @test_broken false
    # @test final > initial
end

@testitem "EmbeddedOperator Hadamard gate" begin
    using PiccoloQuantumObjects 

    a = annihilate(3)
    sys = QuantumSystem([(a + a')/2, (a - a')/(2im)])
    U_goal = EmbeddedOperator(GATES[:H], sys)
    T = 51
    Δt = 0.2

    prob = UnitarySmoothPulseProblem(
        sys, U_goal, T, Δt,
        piccolo_options=PiccoloOptions(verbose=false)
    )

    initial = unitary_rollout_fidelity(prob.trajectory, sys, subspace=U_goal.subspace)
    solve!(prob, max_iter=100, verbose=false, print_level=1)
    final = unitary_rollout_fidelity(prob.trajectory, sys, subspace=U_goal.subspace)
    @test final > initial
end

# TODO: Test changing names of control, state, and timestep<|MERGE_RESOLUTION|>--- conflicted
+++ resolved
@@ -122,11 +122,7 @@
     end
 
     # Objective
-<<<<<<< HEAD
     J = UnitaryInfidelityObjective(goal, state_name, traj; Q=Q)
-=======
-    J = UnitaryInfidelityLoss(goal, state_name, traj; Q=Q)
->>>>>>> e1374ee9
 
     control_names = [
         name for name ∈ traj.names
