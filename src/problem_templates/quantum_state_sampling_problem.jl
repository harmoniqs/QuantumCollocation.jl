--- conflicted
+++ resolved
@@ -45,25 +45,6 @@
     if !isnothing(init_trajectory)
         traj = init_trajectory
     else
-<<<<<<< HEAD
-        traj = initialize_trajectory(
-            ψ_goals,
-            ψ_inits,
-            T,
-            Δt,
-            systems[1].n_drives,
-            (a_bounds, da_bounds, dda_bounds);
-            state_name=state_name,
-            control_name=control_name,
-            timestep_name=timestep_name,
-            free_time=piccolo_options.free_time,
-            Δt_bounds=(Δt_min, Δt_max),
-            bound_state=piccolo_options.bound_state,
-            drive_derivative_σ=drive_derivative_σ,
-            a_guess=a_guess,
-            system=systems,
-            rollout_integrator=piccolo_options.rollout_integrator,
-=======
         trajs = map(zip(systems, state_names, ψ_inits, ψ_goals)) do (sys, names, ψis, ψgs)
             initialize_trajectory(
                 ψis,
@@ -89,7 +70,6 @@
             trajs, 
             merge_names=(; a=1, da=1, dda=1, Δt=1),
             free_time=piccolo_options.free_time
->>>>>>> b20cb25e
         )
     end
 
@@ -102,13 +82,8 @@
     J = QuadraticRegularizer(control_names[1], traj, R_a; timestep_name=timestep_name)
     J += QuadraticRegularizer(control_names[2], traj, R_da; timestep_name=timestep_name)
     J += QuadraticRegularizer(control_names[3], traj, R_dda; timestep_name=timestep_name)
-<<<<<<< HEAD
-
-    for (weight, names) in zip(system_weights, eachcol(state_names))
-=======
     
     for (weight, names) in zip(system_weights, state_names)
->>>>>>> b20cb25e
         for name in names
             J += weight * QuantumStateObjective(name, traj, Q)
         end
@@ -234,13 +209,8 @@
     solve!(prob_default, max_iter=20)
     final_default = rollout_fidelity(prob_default.trajectory, sys1)
     # Pick any initial state
-<<<<<<< HEAD
     final_robust = rollout_fidelity(prob.trajectory, sys1, state_name=state_names[1])
     @test final_robust > final_default
-=======
-    final_robust = fidelity(prob.trajectory, sys1, state_symb=state_names[1])
-    @test round(final_robust, digits=2) ≥ round(final_default, digits=2)
->>>>>>> b20cb25e
 end
 
 @testitem "Sample systems with multiple initial, target" begin
