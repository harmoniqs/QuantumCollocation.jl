--- conflicted
+++ resolved
@@ -43,11 +43,7 @@
 """
 function UnitarySamplingProblem(
     systems::AbstractVector{<:AbstractQuantumSystem},
-<<<<<<< HEAD
-    operator::AbstractPiccoloOperator,
-=======
-    operators::AbstractVector{<:OperatorType},
->>>>>>> b20cb25e
+    operators::AbstractVector{<:AbstractPiccoloOperator},
     T::Int,
     Δt::Union{Float64,Vector{Float64}};
     system_weights=fill(1.0, length(systems)),
@@ -84,26 +80,6 @@
     if !isnothing(init_trajectory)
         traj = init_trajectory
     else
-<<<<<<< HEAD
-        traj = initialize_trajectory(
-            operator,
-            T,
-            Δt,
-            systems[1].n_drives,
-            (a_bounds, da_bounds, dda_bounds);
-            state_name=state_name,
-            control_name=control_name,
-            timestep_name=timestep_name,
-            free_time=piccolo_options.free_time,
-            Δt_bounds=(Δt_min, Δt_max),
-            geodesic=piccolo_options.geodesic,
-            bound_state=piccolo_options.bound_state,
-            a_guess=a_guess,
-            system=systems,
-            rollout_integrator=piccolo_options.rollout_integrator,
-        )
-    end
-=======
         trajs = map(zip(systems, operators, state_names)) do (sys, op, s)
             initialize_trajectory(
                 op,
@@ -123,7 +99,6 @@
                 rollout_integrator=piccolo_options.rollout_integrator,
             )
         end
->>>>>>> b20cb25e
 
         traj = merge(
             trajs, 
@@ -191,15 +166,8 @@
 end
 
 function UnitarySamplingProblem(
-<<<<<<< HEAD
-    system::Function,
-    distribution::Sampleable,
-    num_samples::Int,
+    systems::AbstractVector{<:AbstractQuantumSystem},
     operator::AbstractPiccoloOperator,
-=======
-    systems::AbstractVector{<:AbstractQuantumSystem},
-    operator::OperatorType,
->>>>>>> b20cb25e
     T::Int,
     Δt::Union{Float64,Vector{Float64}};
     kwargs...
