--- conflicted
+++ resolved
@@ -174,11 +174,7 @@
     @test (after < before) || (before < 0.25)
 
     # TODO: Fidelity constraint approximately satisfied
-<<<<<<< HEAD
     @test_skip isapprox(unitary_rollout_fidelity(rob_prob; subspace=U_goal.subspace_indices), 0.99, atol=0.05)
-=======
-    @test_skip isapprox(unitary_fidelity(rob_prob; subspace=U_goal.subspace_indices), 0.99, atol=0.05)
->>>>>>> 18d52526
 end
 
 @testitem "Set up a free phase problem" begin
@@ -220,4 +216,45 @@
         phase_operators=phase_operators,
         subspace=U_goal.subspace_indices,
     ) isa QuantumControlProblem
+end
+
+@testitem "Set up a free phase problem" begin
+    using LinearAlgebra
+    δ1 = δ2 = -0.1
+    T = 75
+    Δt = 1.0
+    n_levels = 3
+    a = annihilate(n_levels)
+    id = I(n_levels)
+    a1 = kron(a, id)
+    a2 = kron(id, a)
+    H_drift = δ1 / 2 * a1' * a1' * a1 * a1 + δ2 / 2 * a2' * a2' * a2 * a2
+    H_drives = [a1'a1, a2'a2, a1'a2 + a1*a2', im * (a1'a2 - a1 * a2')]
+    system = QuantumSystem(H_drift, H_drives)
+    U_goal = EmbeddedOperator(
+        GATES[:CZ], 
+        get_subspace_indices([1:2, 1:2], [n_levels, n_levels]),
+        [n_levels, n_levels]
+    )
+
+    phase_operators = [PAULIS[:Z], PAULIS[:Z]]
+    prob = UnitarySmoothPulseProblem(
+        system, U_goal, T, Δt,
+        ipopt_options=IpoptOptions(print_level=1),
+        piccolo_options=PiccoloOptions(verbose=false, eval_hessian=false),
+        phase_operators=phase_operators,
+    )
+
+    ZZ = EmbeddedOperator(
+        reduce(kron, phase_operators), 
+        get_subspace_indices([1:2, 1:2], [n_levels, n_levels]), 
+        [n_levels, n_levels]
+    )
+
+    @test UnitaryRobustnessProblem(
+        ZZ,
+        prob,
+        phase_operators=phase_operators,
+        subspace=U_goal.subspace_indices,
+    ) isa QuantumControlProblem
 end