--- conflicted
+++ resolved
@@ -5,16 +5,19 @@
 export unitary_linear_interpolation
 export initialize_trajectory
 
-using ..Rollouts
-using ..DirectSums
-
 using NamedTrajectories
-using QuantumCollocationCore
-using PiccoloQuantumObjects
+
 using Distributions
 using ExponentialAction
 using LinearAlgebra
 using TestItemRunner
+
+using ..Isomorphisms
+using ..QuantumSystems
+using ..Rollouts
+using ..EmbeddedOperators
+using ..DirectSums
+
 
 # ----------------------------------------------------------------------------- #
 #                           Initial states                                      #
@@ -105,7 +108,7 @@
 end
 
 function unitary_geodesic(
-    U_goal::AbstractPiccoloOperator,
+    U_goal::OperatorType,
     samples::Int;
     kwargs...
 )
@@ -172,7 +175,7 @@
 
 function initialize_unitary_trajectory(
     U_init::AbstractMatrix{<:Number},
-    U_goal::AbstractPiccoloOperator,
+    U_goal::OperatorType,
     T::Int;
     geodesic=true
 )
@@ -267,7 +270,6 @@
     free_time=false,
     control_name=:a,
     n_control_derivatives::Int=length(control_bounds) - 1,
-    zero_initial_and_final_derivative=false,
     timestep_name=:Δt,
     Δt_bounds::ScalarBound=(0.5 * Δt, 1.5 * Δt),
     drive_derivative_σ::Float64=0.1,
@@ -319,11 +321,6 @@
         control_name => zeros(n_drives),
     )
 
-    if zero_initial_and_final_derivative
-        initial = merge(initial, (; control_derivative_names[1] => zeros(n_drives),))
-        final = merge(final, (; control_derivative_names[1] => zeros(n_drives),))
-    end
-
     goal = (; (state_names .=> state_goals)...)
 
     # Bounds
@@ -377,53 +374,14 @@
         global_data=global_data
     )
 end
-<<<<<<< HEAD
-
-"""
-    Initialize the unitary states for a single set of parameters.
-
-"""
-function initialize_unitaries(
-    U_goal::AbstractPiccoloOperator,
-    T::Int,
-    timesteps::AbstractVector{<:Real};
-    U_init::AbstractMatrix{<:Number}=Matrix{ComplexF64}(I(size(U_goal, 1))),
-    a_guess::Union{AbstractMatrix{<:Float64}, Nothing}=nothing,
-    system::Union{AbstractQuantumSystem, Nothing}=nothing,
-    rollout_integrator::Function=expv,
-    geodesic=true,
-)::Matrix{Float64}
-    Ũ⃗_init = operator_to_iso_vec(U_init)
-
-    if U_goal isa EmbeddedOperator
-        Ũ⃗_goal = operator_to_iso_vec(U_goal.operator)
-    else
-        Ũ⃗_goal = operator_to_iso_vec(U_goal)
-    end
-
-    # Construct state data
-    if isnothing(a_guess)
-        state_data = initialize_unitary_trajectory(U_init, U_goal, T; geodesic=geodesic)
-    else
-        @assert !isnothing(system) "System must be provided if a_guess is provided."
-        state_data = unitary_rollout(Ũ⃗_init, a_guess, timesteps, system;
-            integrator=rollout_integrator
-        )
-    end
-
-    return state_data
-end
-
-=======
     
->>>>>>> b20cb25e
 """
     initialize_trajectory
 
 Trajectory initialization of unitaries.
 """
 function initialize_trajectory(
-    U_goal::AbstractPiccoloOperator,
+    U_goal::OperatorType,
     T::Int,
     Δt::Union{Real, AbstractVecOrMat{<:Real}},
     args...;
@@ -451,19 +409,6 @@
     if U_goal isa EmbeddedOperator
         Ũ⃗_goal = operator_to_iso_vec(U_goal.operator)
     else
-<<<<<<< HEAD
-        state_data = [initialize_unitaries(
-            U_goal, T, timesteps;
-            U_init=U_init,
-            a_guess=a_guess,
-            system=system,
-            rollout_integrator=rollout_integrator,
-            geodesic=geodesic
-        )]
-        state_names = [state_name]
-        state_inits = [Ũ⃗_init]
-        state_goals = [Ũ⃗_goal]
-=======
         Ũ⃗_goal = operator_to_iso_vec(U_goal)
     end
     
@@ -473,7 +418,6 @@
     else
         @assert !isnothing(system) "System must be provided if a_guess is provided."
         Ũ⃗_traj = unitary_rollout(Ũ⃗_init, a_guess, timesteps, system; integrator=rollout_integrator)
->>>>>>> b20cb25e
     end
 
     # Construct phase data
@@ -494,46 +438,9 @@
 end
 
 """
-<<<<<<< HEAD
-    initialize_quantum_states
-
-Initialize the quantum states for a single set of parameters.
-"""
-function initialize_quantum_states(
-    ψ̃_goals::AbstractVector{<:AbstractVector{Float64}},
-    ψ̃_inits::AbstractVector{<:AbstractVector{Float64}},
-    T::Int,
-    timesteps::AbstractVector{<:Real};
-    a_guess::Union{AbstractMatrix{<:Float64}, Nothing}=nothing,
-    system::Union{AbstractQuantumSystem, Nothing}=nothing,
-    rollout_integrator::Function=expv,
-)
-    state_data = Matrix{Float64}[]
-    if isnothing(a_guess)
-        for (ψ̃_init, ψ̃_goal) ∈ zip(ψ̃_inits, ψ̃_goals)
-            ψ̃_traj = linear_interpolation(ψ̃_init, ψ̃_goal, T)
-            push!(state_data, ψ̃_traj)
-        end
-    else
-        for ψ̃_init ∈ ψ̃_inits
-            ψ̃_traj = rollout(ψ̃_init, a_guess, timesteps, system;
-                integrator=rollout_integrator
-            )
-            push!(state_data, ψ̃_traj)
-        end
-    end
-    return state_data
-end
-
-"""
-    initialize_trajectory
-
-Trajectory initialization of quantum states can broadcast over multiple systems.
-=======
     initialize_trajectory
     
 Trajectory initialization of quantum states.
->>>>>>> b20cb25e
 """
 function initialize_trajectory(
     ψ_goals::AbstractVector{<:AbstractVector{ComplexF64}},
@@ -582,97 +489,6 @@
         end
     end
 
-    @info state_names
-
-    return initialize_trajectory(
-        state_data,
-        state_inits,
-        state_goals,
-        state_names,
-        T,
-        Δt,
-        args...;
-        a_guess=a_guess,
-        verbose=verbose,
-        kwargs...
-    )
-end
-
-function initialize_density_operators(
-    ρ⃗̃_init::AbstractVector{<:Number},
-    ρ⃗̃_goal::AbstractVector{<:Number},
-    T::Int,
-    timesteps::AbstractVector{<:Real};
-    a_guess::Union{AbstractMatrix{<:Float64}, Nothing}=nothing,
-    system::Union{AbstractQuantumSystem, Nothing}=nothing,
-    rollout_integrator::Function=expv,
-)::Matrix{Float64}
-    if isnothing(a_guess)
-        ρ⃗̃_traj = linear_interpolation(ρ⃗̃_init, ρ⃗̃_goal, T)
-        return ρ⃗̃_traj
-    else
-        ρ⃗̃_traj = rollout(ρ⃗̃_init, a_guess, timesteps, system; integrator=rollout_integrator)
-        return ρ⃗̃_traj
-    end
-end
-
-
-
-function initialize_trajectory(
-    ρ_init::AbstractMatrix{<:Number},
-    ρ_goal::AbstractMatrix{<:Number},
-    T::Int,
-    Δt::Union{Real, AbstractVecOrMat{<:Real}},
-    args...;
-    state_name::Symbol=:ρ⃗̃,
-    a_guess::Union{AbstractMatrix{<:Float64}, Nothing}=nothing,
-    system::Union{AbstractQuantumSystem, AbstractVector{<:AbstractQuantumSystem}, Nothing}=nothing,
-    rollout_integrator::Function=expv,
-    geodesic=true,
-    verbose=false,
-    kwargs...
-)
-    ρ⃗̃_init = density_to_iso_vec(ρ_init)
-    ρ⃗̃_goal = density_to_iso_vec(ρ_goal)
-
-    # Construct timesteps
-    if Δt isa AbstractMatrix
-        timesteps = vec(Δt)
-    elseif Δt isa Float64
-        timesteps = fill(Δt, T)
-    else
-        timesteps = Δt
-    end
-
-    # Construct state data
-    if system isa AbstractVector
-        state_data = map(system) do sys
-            initialize_density_operators(
-                ρ⃗̃_init, ρ⃗̃_goal, T, timesteps;
-                a_guess=a_guess,
-                system=sys,
-                rollout_integrator=rollout_integrator
-            )
-        end
-
-        state_names = Symbol.([string(state_name) * "_system_$i" for i in eachindex(system)])
-        if verbose
-            println("Created state names for ($(length(system))) systems: $state_names")
-        end
-        state_inits = repeat([ρ⃗̃_init], length(system))
-        state_goals = repeat([ρ⃗̃_goal], length(system))
-    else
-        state_data = [initialize_density_operators(
-            ρ⃗̃_init, ρ⃗̃_goal, T, timesteps;
-            a_guess=a_guess,
-            system=system,
-            rollout_integrator=rollout_integrator
-        )]
-        state_names = [state_name]
-        state_inits = [ρ⃗̃_init]
-        state_goals = [ρ⃗̃_goal]
-    end
-
     return initialize_trajectory(
         ψ̃_trajs,
         ψ̃_inits,
@@ -689,33 +505,6 @@
 
 # ============================================================================= #
 
-<<<<<<< HEAD
-remove_component(
-    names::NTuple{N, Symbol} where N,
-    remove_name::Symbol
-) = ([n for n in names if n != remove_name]...,)
-
-function remove_component(
-    container,
-    names::NTuple{N, Symbol} where N,
-    remove_name::Symbol,
-)
-    keys = Symbol[]
-    vals = []
-    for symb in names
-        if symb != remove_name
-            push!(keys, symb)
-            push!(vals, container[symb])
-        end
-    end
-    return (; (keys .=> vals)...)
-end
-
-
-# ============================================================================= #
-
-=======
->>>>>>> b20cb25e
 @testitem "Random drive initialization" begin
     T = 10
     n_drives = 2
@@ -786,10 +575,7 @@
     @test Us_wrap[:, end] ≈ operator_to_iso_vec(U_ω)
 
 end
-<<<<<<< HEAD
-=======
-
->>>>>>> b20cb25e
+
 @testitem "unitary trajectory initialization" begin
     using NamedTrajectories
     U_goal = GATES[:X]
@@ -823,39 +609,5 @@
     @test traj isa NamedTrajectory
 end
 
-@testitem "density operator trajectory initialization" begin
-    using NamedTrajectories
-
-    ψ_init = [1.0, 0.0]
-    ψ_goal = [0.0, 1.0]
-
-    ρ_init = ψ_init * ψ_init'
-    ρ_goal = ψ_goal * ψ_goal'
-
-    T = 10
-    Δt = 0.1
-    n_drives = 2
-    all_a_bounds = ([1.0, 1.0],)
-
-    traj = initialize_trajectory(
-        ρ_init, ρ_goal, T, Δt, n_drives, all_a_bounds
-    )
-
-    @test traj isa NamedTrajectory
-
-    systems = [
-        QuantumSystem(GATES[:Z], [1.0 * GATES[:X], 1.0 * GATES[:Y]]),
-        QuantumSystem(GATES[:X], [1.0 * GATES[:Y], 1.0 * GATES[:Z]])
-    ]
-
-    traj = initialize_trajectory(
-        ρ_init, ρ_goal, T, Δt, n_drives, all_a_bounds;
-        system=systems
-    )
-
-    @test traj isa NamedTrajectory
-end
-
-
 
 end